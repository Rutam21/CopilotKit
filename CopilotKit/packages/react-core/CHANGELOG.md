--- conflicted
+++ resolved
@@ -1,24 +1,5 @@
 # ui
 
-<<<<<<< HEAD
-## 1.1.1-athena-preview.1
-
-### Patch Changes
-
-- Remote actions preview
-- Updated dependencies
-  - @copilotkit/runtime-client-gql@1.1.1-athena-preview.1
-  - @copilotkit/shared@1.1.1-athena-preview.1
-
-## 1.1.1-feat-runtime-remote-actions.0
-
-### Patch Changes
-
-- Remote actions preview
-- Updated dependencies
-  - @copilotkit/runtime-client-gql@1.1.1-feat-runtime-remote-actions.0
-  - @copilotkit/shared@1.1.1-feat-runtime-remote-actions.0
-=======
 ## 1.1.1
 
 ### Patch Changes
@@ -30,7 +11,6 @@
 - Updated dependencies
   - @copilotkit/runtime-client-gql@1.1.1
   - @copilotkit/shared@1.1.1
->>>>>>> d1da476d
 
 ## 1.1.0
 
