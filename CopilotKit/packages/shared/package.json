{
  "name": "@copilotkit/shared",
  "private": false,
  "homepage": "https://github.com/CopilotKit/CopilotKit",
  "repository": {
    "type": "git",
    "url": "https://github.com/CopilotKit/CopilotKit.git"
  },
  "publishConfig": {
    "access": "public"
  },
<<<<<<< HEAD
  "version": "1.1.1-atai-0724-athena-fix.2",
=======
  "version": "1.1.2",
>>>>>>> e66f1d57
  "sideEffects": false,
  "main": "./dist/index.js",
  "module": "./dist/index.mjs",
  "exports": {
    ".": {
      "import": "./dist/index.mjs",
      "require": "./dist/index.js",
      "types": "./dist/index.d.ts"
    }
  },
  "types": "./dist/index.d.ts",
  "license": "MIT",
  "scripts": {
    "build": "tsup --clean",
    "dev": "tsup --watch --no-splitting",
    "test": "jest --passWithNoTests",
    "check-types": "tsc --noEmit",
    "clean": "rm -rf .turbo && rm -rf node_modules && rm -rf dist && rm -rf .next",
    "link:global": "pnpm link --global",
    "unlink:global": "pnpm unlink --global"
  },
  "devDependencies": {
    "@types/jest": "^29.5.4",
    "@types/uuid": "^10.0.0",
    "eslint": "^8.56.0",
    "eslint-config-custom": "workspace:*",
    "jest": "^29.6.4",
    "ts-jest": "^29.1.1",
    "tsconfig": "workspace:*",
    "tsup": "^6.7.0",
    "typescript": "^5.2.3"
  },
  "dependencies": {
    "@segment/analytics-node": "^2.1.2",
    "chalk": "4.1.2",
    "uuid": "^10.0.0"
  },
  "keywords": [
    "copilotkit",
    "copilot",
    "react",
    "nextjs",
    "nodejs",
    "ai",
    "assistant",
    "javascript",
    "automation",
    "textarea"
  ]
}<|MERGE_RESOLUTION|>--- conflicted
+++ resolved
@@ -9,11 +9,7 @@
   "publishConfig": {
     "access": "public"
   },
-<<<<<<< HEAD
-  "version": "1.1.1-atai-0724-athena-fix.2",
-=======
   "version": "1.1.2",
->>>>>>> e66f1d57
   "sideEffects": false,
   "main": "./dist/index.js",
   "module": "./dist/index.mjs",
